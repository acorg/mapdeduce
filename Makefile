.PHONY: test check clean
test:
    pytest

check:
<<<<<<< HEAD
	pyflakes **/*.py
	pycodestyle --ignore E402 **/*.py
=======
	pyflakes */*.py
	pycodestyle --ignore E402 */*.py

clean:
	rm -rf mapdeduce.egg-info test/__pycache__ mapdeduce/__pycache__ _trial_temp
>>>>>>> 746ba046
<|MERGE_RESOLUTION|>--- conflicted
+++ resolved
@@ -3,13 +3,8 @@
     pytest
 
 check:
-<<<<<<< HEAD
-	pyflakes **/*.py
-	pycodestyle --ignore E402 **/*.py
-=======
 	pyflakes */*.py
 	pycodestyle --ignore E402 */*.py
 
 clean:
-	rm -rf mapdeduce.egg-info test/__pycache__ mapdeduce/__pycache__ _trial_temp
->>>>>>> 746ba046
+	rm -rf mapdeduce.egg-info test/__pycache__ mapdeduce/__pycache__ _trial_temp