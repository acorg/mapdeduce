--- conflicted
+++ resolved
@@ -2,23 +2,20 @@
 
 """Tests for permp function that computes empirical p-values"""
 
-<<<<<<< HEAD
 import unittest
+import warnings
 
-=======
-from mapdeduce.permp import permp
->>>>>>> 746ba046
 import numpy as np
 from rpy2.rinterface_lib.embedded import RRuntimeError
 
 from mapdeduce.permp import permp
 
-import warnings
-
 # Permp.test_too_many_combinations_for_exact raises this warning
-warnings.filterwarnings(action="ignore", module="rpy2",
-                        message="Error in 1:total.nperm : result would be too "
-                                "long a vector")
+warnings.filterwarnings(
+    action="ignore",
+    module="rpy2",
+    message="Error in 1:total.nperm : result would be too " "long a vector",
+)
 
 
 class Permp(unittest.TestCase):
@@ -30,13 +27,13 @@
         self.assertTrue(np.abs(p - 0.001997999) < 1e-10)
 
     def test_too_many_combinations_for_exact(self):
-        """When there are too many permutations, expec an RRuntimeError"""
+        """When there are too many permutations, expect an RRuntimeError"""
         with self.assertRaises(RRuntimeError):
             permp(1, 1000, 500, 500, method="exact")
 
     def test_approximate_method(self):
         """
-        When there are too many permutations for exact, approximate shold not
+        When there are too many permutations for exact, approximate should not
         raise an error.
         """
         permp(1, 1000, 500, 500, method="approximate")
