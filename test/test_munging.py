--- conflicted
+++ resolved
@@ -1,11 +1,11 @@
 #!/usr/bin/env python
 
-"""Tests for data munginig functions"""
+"""Tests for data munging functions"""
 
+import os
 import unittest
 
 import pandas as pd
-import os
 
 import mapdeduce
 from mapdeduce.munging import dict_from_fasta, df_from_fasta
@@ -17,12 +17,7 @@
     def setUp(self):
         """Run df_from_fasta on a sample fasta file."""
         module_directory = os.path.dirname(mapdeduce.__path__[0])
-<<<<<<< HEAD
         fasta_path = os.path.join(module_directory, "data", "test", "fasta-sample.fa")
-=======
-        fasta_path = os.path.join(module_directory, 'data', 'test',
-                                  'fasta-sample.fa')
->>>>>>> 746ba046
         self.dict = dict_from_fasta(path=fasta_path)
 
     def test_lower_absent(self):
@@ -42,12 +37,7 @@
     def setUp(self):
         """Run df_from_fasta on a sample fasta file."""
         module_directory = os.path.dirname(mapdeduce.__path__[0])
-<<<<<<< HEAD
         fasta_path = os.path.join(module_directory, "data", "test", "fasta-sample.fa")
-=======
-        fasta_path = os.path.join(module_directory, 'data', 'test',
-                                  'fasta-sample.fa')
->>>>>>> 746ba046
         self.df = df_from_fasta(path=fasta_path, positions=(1, 2, 3, 4, 5))
 
     def test_df_is_dataframe(self):
